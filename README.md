[comment]: # "Auto-generated SOAR connector documentation"
# ZeroFox

Publisher: ZeroFox  
<<<<<<< HEAD
Connector Version: 3.5.1  
=======
Connector Version: 1.0.1  
>>>>>>> 2c9a045e
Product Vendor: ZeroFox  
Product Name: ZeroFox  
Product Version Supported (regex): ".\*"  
Minimum Product Version: 5.5.0  

ZeroFox Alerts for Splunk SOAR

[comment]: # File: manual_readme_content.md
[comment]: #
[comment]: # Copyright (c) ZeroFox, 2024
[comment]: #
[comment]: # Licensed under the Apache License, Version 2.0 (the "License");
[comment]: # you may not use this file except in compliance with the License.
[comment]: # You may obtain a copy of the License at
[comment]: #
[comment]: #     http://www.apache.org/licenses/LICENSE-2.0
[comment]: #
[comment]: # Unless required by applicable law or agreed to in writing, software distributed under
[comment]: # the License is distributed on an "AS IS" BASIS, WITHOUT WARRANTIES OR CONDITIONS OF ANY KIND,
[comment]: # either express or implied. See the License for the specific language governing permissions
[comment]: # and limitations under the License.

### Configuration Variables
The below configuration variables are required for this Connector to operate.  These variables are specified when configuring a ZeroFox asset in SOAR.

VARIABLE | REQUIRED | TYPE | DESCRIPTION
-------- | -------- | ---- | -----------
**zerofox_api_token** |  required  | password | ZeroFox API Token
**username** |  required  | string | Your ZeroFOX platform username or email address
**reviewed** |  optional  | boolean | Only poll reviewed alerts
**history_days_interval** |  required  | string | Initial historical alert poll interval (in days)
**verify_server_cert** |  optional  | boolean | Verify Sever Certificate

### Supported Actions  
[test connectivity](#action-test-connectivity) - Validate the asset configuration for connectivity using supplied configuration  
[on poll](#action-on-poll) - Callback action for the on_poll ingest functionality  
[take action](#action-take-action) - Take action on a ZeroFox an alert  
[tag alert](#action-tag-alert) - Add or remove a tag to a ZeroFox alert  
[threat submission](#action-threat-submission) - Add a manual threat to ZeroFox  
[lookup alert](#action-lookup-alert) - Retrieve a single alert and it's details, identified by its unique integer identifier  

## action: 'test connectivity'
Validate the asset configuration for connectivity using supplied configuration

Type: **test**  
Read only: **True**

#### Action Parameters
No parameters are required for this action

#### Action Output
No Output  

## action: 'on poll'
Callback action for the on_poll ingest functionality

Type: **ingest**  
Read only: **True**

#### Action Parameters
PARAMETER | REQUIRED | DESCRIPTION | TYPE | CONTAINS
--------- | -------- | ----------- | ---- | --------
**container_id** |  optional  | Container IDs to limit the ingestion to | string | 
**start_time** |  optional  | Start of time range, in epoch time (milliseconds) | numeric | 
**end_time** |  optional  | End of time range, in epoch time (milliseconds) | numeric | 
**container_count** |  optional  | Maximum number of container records to query for | numeric | 
**artifact_count** |  optional  | Maximum number of artifact records to query for | numeric | 

#### Action Output
No Output  

## action: 'take action'
Take action on a ZeroFox an alert

Type: **generic**  
Read only: **False**

#### Action Parameters
PARAMETER | REQUIRED | DESCRIPTION | TYPE | CONTAINS
--------- | -------- | ----------- | ---- | --------
**alert_id** |  required  | ZeroFox Alert ID | numeric | 
**alert_action** |  required  | The action to take | string | 

#### Action Output
DATA PATH | TYPE | CONTAINS | EXAMPLE VALUES
--------- | ---- | -------- | --------------
action_result.status | string |  |   success  failed 
action_result.parameter.alert_action | string |  |  
action_result.parameter.alert_id | numeric |  |  
action_result.data | string |  |  
action_result.summary | string |  |  
action_result.message | string |  |  
summary.total_objects | numeric |  |  
summary.total_objects_successful | numeric |  |    

## action: 'tag alert'
Add or remove a tag to a ZeroFox alert

Type: **generic**  
Read only: **False**

#### Action Parameters
PARAMETER | REQUIRED | DESCRIPTION | TYPE | CONTAINS
--------- | -------- | ----------- | ---- | --------
**alert_id** |  required  | ZeroFox Alert ID | numeric | 
**alert_tag** |  required  | Tag | string | 
**tag_action** |  required  | Tag action: add or remove | string | 

#### Action Output
DATA PATH | TYPE | CONTAINS | EXAMPLE VALUES
--------- | ---- | -------- | --------------
action_result.status | string |  |   success  failed 
action_result.parameter.alert_id | numeric |  |  
action_result.parameter.alert_tag | string |  |  
action_result.parameter.tag_action | string |  |  
action_result.data | string |  |  
action_result.summary | string |  |  
action_result.message | string |  |  
summary.total_objects | numeric |  |  
summary.total_objects_successful | numeric |  |    

## action: 'threat submission'
Add a manual threat to ZeroFox

Type: **generic**  
Read only: **False**

#### Action Parameters
PARAMETER | REQUIRED | DESCRIPTION | TYPE | CONTAINS
--------- | -------- | ----------- | ---- | --------
**source** |  required  | Source URL | string | 
**alert_type** |  required  | Alert Type | string | 
**violation** |  required  | Violation | string | 
**asset_id** |  required  | The ZeroFox Asset ID to associate the threat | numeric | 

#### Action Output
DATA PATH | TYPE | CONTAINS | EXAMPLE VALUES
--------- | ---- | -------- | --------------
action_result.status | string |  |   success  failed 
action_result.parameter.alert_type | string |  |  
action_result.parameter.asset_id | numeric |  |  
action_result.parameter.source | string |  |  
action_result.parameter.violation | string |  |  
action_result.data.\*.alert_id | numeric |  |  
action_result.summary | string |  |  
action_result.message | string |  |  
summary.total_objects | numeric |  |  
summary.total_objects_successful | numeric |  |    

## action: 'lookup alert'
Retrieve a single alert and it's details, identified by its unique integer identifier

Type: **investigate**  
Read only: **True**

#### Action Parameters
PARAMETER | REQUIRED | DESCRIPTION | TYPE | CONTAINS
--------- | -------- | ----------- | ---- | --------
**alert_id** |  required  | ZeroFox Alert ID | numeric | 

#### Action Output
DATA PATH | TYPE | CONTAINS | EXAMPLE VALUES
--------- | ---- | -------- | --------------
action_result.status | string |  |   success  failed 
action_result.parameter.alert_id | numeric |  |  
action_result.data.\*.alert.alert_type | string |  |  
action_result.data.\*.alert.network | string |  |  
action_result.data.\*.alert.offending_content_url | string |  |  
action_result.data.\*.alert.rule_name | string |  |  
action_result.data.\*.alert.status | string |  |  
action_result.data.\*.alert.timestamp | string |  |  
action_result.summary | string |  |  
action_result.message | string |  |  
summary.total_objects | numeric |  |  
summary.total_objects_successful | numeric |  |  <|MERGE_RESOLUTION|>--- conflicted
+++ resolved
@@ -1,12 +1,6 @@
 [comment]: # "Auto-generated SOAR connector documentation"
 # ZeroFox
-
-Publisher: ZeroFox  
-<<<<<<< HEAD
 Connector Version: 3.5.1  
-=======
-Connector Version: 1.0.1  
->>>>>>> 2c9a045e
 Product Vendor: ZeroFox  
 Product Name: ZeroFox  
 Product Version Supported (regex): ".\*"  
