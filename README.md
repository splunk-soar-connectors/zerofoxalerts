[comment]: # "Auto-generated SOAR connector documentation"
# ZeroFox

Publisher: ZeroFox  
<<<<<<< HEAD
Connector Version: 1.0.1  
Product Vendor: ZeroFox  
Product Name: ZeroFox  
Product Version Supported (regex): ".\*"  
Minimum Product Version: 5.5.0  
=======
Connector Version: 3.5.1  
Product Vendor: ZeroFox  
Product Name: ZeroFox  
Product Version Supported (regex): ".\*"  
Minimum Product Version: 6.1.1  
>>>>>>> 6b3afe04

ZeroFox Alerts for Splunk SOAR

[comment]: # File: manual_readme_content.md
[comment]: #
[comment]: # Copyright (c) ZeroFox, 2024
[comment]: #
[comment]: # Licensed under the Apache License, Version 2.0 (the "License");
[comment]: # you may not use this file except in compliance with the License.
[comment]: # You may obtain a copy of the License at
[comment]: #
[comment]: #     http://www.apache.org/licenses/LICENSE-2.0
[comment]: #
[comment]: # Unless required by applicable law or agreed to in writing, software distributed under
[comment]: # the License is distributed on an "AS IS" BASIS, WITHOUT WARRANTIES OR CONDITIONS OF ANY KIND,
[comment]: # either express or implied. See the License for the specific language governing permissions
[comment]: # and limitations under the License.

### Configuration Variables
The below configuration variables are required for this Connector to operate.  These variables are specified when configuring a ZeroFox asset in SOAR.

VARIABLE | REQUIRED | TYPE | DESCRIPTION
-------- | -------- | ---- | -----------
**zerofox_api_token** |  required  | password | ZeroFox API Token
**username** |  required  | string | Your ZeroFOX platform username or email address
**reviewed** |  optional  | boolean | Only poll reviewed alerts
**history_days_interval** |  required  | string | Initial historical alert poll interval (in days)
**verify_server_cert** |  optional  | boolean | Verify Sever Certificate

### Supported Actions  
[test connectivity](#action-test-connectivity) - Validate the asset configuration for connectivity using supplied configuration  
[on poll](#action-on-poll) - Callback action for the on_poll ingest functionality  
[take action](#action-take-action) - Take action on a ZeroFox an alert  
[tag alert](#action-tag-alert) - Add or remove a tag to a ZeroFox alert  
[threat submission](#action-threat-submission) - Add a manual threat to ZeroFox  
[lookup alert](#action-lookup-alert) - Retrieve a single alert and it's details, identified by its unique integer identifier  

## action: 'test connectivity'
Validate the asset configuration for connectivity using supplied configuration

Type: **test**  
Read only: **True**

#### Action Parameters
No parameters are required for this action

#### Action Output
No Output  

## action: 'on poll'
Callback action for the on_poll ingest functionality

Type: **ingest**  
Read only: **True**

#### Action Parameters
PARAMETER | REQUIRED | DESCRIPTION | TYPE | CONTAINS
--------- | -------- | ----------- | ---- | --------
**container_id** |  optional  | Container IDs to limit the ingestion to | string | 
**start_time** |  optional  | Start of time range, in epoch time (milliseconds) | numeric | 
**end_time** |  optional  | End of time range, in epoch time (milliseconds) | numeric | 
**container_count** |  optional  | Maximum number of container records to query for | numeric | 
**artifact_count** |  optional  | Maximum number of artifact records to query for | numeric | 

#### Action Output
No Output  

## action: 'take action'
Take action on a ZeroFox an alert

Type: **generic**  
Read only: **False**

#### Action Parameters
PARAMETER | REQUIRED | DESCRIPTION | TYPE | CONTAINS
--------- | -------- | ----------- | ---- | --------
**alert_id** |  required  | ZeroFox Alert ID | numeric | 
**alert_action** |  required  | The action to take | string | 

#### Action Output
DATA PATH | TYPE | CONTAINS | EXAMPLE VALUES
--------- | ---- | -------- | --------------
action_result.status | string |  |   success  failed 
action_result.parameter.alert_action | string |  |  
action_result.parameter.alert_id | numeric |  |  
action_result.data | string |  |  
action_result.summary | string |  |  
action_result.message | string |  |  
summary.total_objects | numeric |  |  
summary.total_objects_successful | numeric |  |    

## action: 'tag alert'
Add or remove a tag to a ZeroFox alert

Type: **generic**  
Read only: **False**

#### Action Parameters
PARAMETER | REQUIRED | DESCRIPTION | TYPE | CONTAINS
--------- | -------- | ----------- | ---- | --------
**alert_id** |  required  | ZeroFox Alert ID | numeric | 
**alert_tag** |  required  | Tag | string | 
**tag_action** |  required  | Tag action: add or remove | string | 

#### Action Output
DATA PATH | TYPE | CONTAINS | EXAMPLE VALUES
--------- | ---- | -------- | --------------
action_result.status | string |  |   success  failed 
action_result.parameter.alert_id | numeric |  |  
action_result.parameter.alert_tag | string |  |  
action_result.parameter.tag_action | string |  |  
action_result.data | string |  |  
action_result.summary | string |  |  
action_result.message | string |  |  
summary.total_objects | numeric |  |  
summary.total_objects_successful | numeric |  |    

## action: 'threat submission'
Add a manual threat to ZeroFox

Type: **generic**  
Read only: **False**

#### Action Parameters
PARAMETER | REQUIRED | DESCRIPTION | TYPE | CONTAINS
--------- | -------- | ----------- | ---- | --------
**source** |  required  | Source URL | string | 
**alert_type** |  required  | Alert Type | string | 
**violation** |  required  | Violation | string | 
**asset_id** |  required  | The ZeroFox Asset ID to associate the threat | numeric | 

#### Action Output
DATA PATH | TYPE | CONTAINS | EXAMPLE VALUES
--------- | ---- | -------- | --------------
action_result.status | string |  |   success  failed 
action_result.parameter.alert_type | string |  |  
action_result.parameter.asset_id | numeric |  |  
action_result.parameter.source | string |  |  
action_result.parameter.violation | string |  |  
action_result.data.\*.alert_id | numeric |  |  
action_result.summary | string |  |  
action_result.message | string |  |  
summary.total_objects | numeric |  |  
summary.total_objects_successful | numeric |  |    

## action: 'lookup alert'
Retrieve a single alert and it's details, identified by its unique integer identifier

Type: **investigate**  
Read only: **True**

#### Action Parameters
PARAMETER | REQUIRED | DESCRIPTION | TYPE | CONTAINS
--------- | -------- | ----------- | ---- | --------
**alert_id** |  required  | ZeroFox Alert ID | numeric | 

#### Action Output
DATA PATH | TYPE | CONTAINS | EXAMPLE VALUES
--------- | ---- | -------- | --------------
action_result.status | string |  |   success  failed 
action_result.parameter.alert_id | numeric |  |  
action_result.data.\*.alert.alert_type | string |  |  
action_result.data.\*.alert.network | string |  |  
action_result.data.\*.alert.offending_content_url | string |  |  
action_result.data.\*.alert.rule_name | string |  |  
action_result.data.\*.alert.status | string |  |  
action_result.data.\*.alert.timestamp | string |  |  
action_result.summary | string |  |  
action_result.message | string |  |  
summary.total_objects | numeric |  |  
summary.total_objects_successful | numeric |  |  <|MERGE_RESOLUTION|>--- conflicted
+++ resolved
@@ -2,19 +2,11 @@
 # ZeroFox
 
 Publisher: ZeroFox  
-<<<<<<< HEAD
-Connector Version: 1.0.1  
-Product Vendor: ZeroFox  
-Product Name: ZeroFox  
-Product Version Supported (regex): ".\*"  
-Minimum Product Version: 5.5.0  
-=======
 Connector Version: 3.5.1  
 Product Vendor: ZeroFox  
 Product Name: ZeroFox  
 Product Version Supported (regex): ".\*"  
 Minimum Product Version: 6.1.1  
->>>>>>> 6b3afe04
 
 ZeroFox Alerts for Splunk SOAR
 
